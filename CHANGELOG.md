<<<<<<< HEAD
## [2.0.4] - 2022-22-4
- Add `animationDirection` optional params for `Flash` to change animation behavior.
=======
## [2.0.3+3] - 2022-7-19
- Fix #49
>>>>>>> 5a4c49dc

## [2.0.3+2] - 2022-1-7
- Add `constraints` optional params for `Flash`.
- Add `transitionDuration` and `constraints` configuration.

## [2.0.3+1] - 2021-12-13
- Add return `Future` for `Flash.dismiss`.

## [2.0.3] - 2021-9-30
- Add return `Future` for `Flash.dismiss`.

## [2.0.2] - 2021-9-22
- Add optional params for `Toast`.

## [2.0.1] - 2021-6-23
- Add optional params useSafeArea.

## [2.0.0] - 2021-5-17
- Restructure.
- Add context shortcuts.
- Add theme configuration.

## [1.5.2+2] - 2021-5-13
- fix: #22 #23.

## [1.5.2+1] - 2021-4-28
- Remove optional params rootNavigator.
- Change the method of finding root overlay.

## [1.5.2] - 2021-4-28
- Add optional params rootNavigator.

## [1.5.1] - 2021-3-25
- Fix return value to nullable.

## [1.5.0] - 2021-3-9
- Stable null-safety release

## [1.4.0-nullsafety] - 2020-11-19

- Migrate to null safety.
- Update example.

## [1.3.1] - 2020-4-25

- Add `FlashController.isDisposed` .

## [1.3.0] - 2020-4-21

- Remove `userInputForm`.

## [1.2.4] - 2020-4-10

- Hide soft keyboard like a route when show a not persistent flash.
- In the example, because WillPopScope conflicts with FlashController.onWillPop, use [BackButtonInterceptor](https://pub.dev/packages/back_button_interceptor) instead of WillPopScope.

## [1.2.3] - 2020-3-18

- Fix `FlashBuilder` type not match.

## [1.2.2] - 2020-3-17

- Adjust message bottom margin.

## [1.2.1] - 2020-3-17

- Remove deprecated method.
- Remove unused variable. 

## [1.2.0] - 2019-10-14

### Added
- Dismiss with horizontal drag.
- Added `FlashHelper` for example. 

## [1.1.0+2] - 2019-8-14

### Fixes
- `margin` added null checks 

## [1.1.0+1] - 2019-8-14

### Fixes
- Fixed animation dismissed but `dismissInternal()` not called.

## [1.1.0] - 2019-8-13

### Changed
- Rename to flash
- Refactoring code makes it easier to customize content

### Added
- `FlashPosition.center`

## [1.0.0] - 2019-8-7

### Added
- Flashbar creation<|MERGE_RESOLUTION|>--- conflicted
+++ resolved
@@ -1,10 +1,5 @@
-<<<<<<< HEAD
-## [2.0.4] - 2022-22-4
-- Add `animationDirection` optional params for `Flash` to change animation behavior.
-=======
 ## [2.0.3+3] - 2022-7-19
 - Fix #49
->>>>>>> 5a4c49dc
 
 ## [2.0.3+2] - 2022-1-7
 - Add `constraints` optional params for `Flash`.
