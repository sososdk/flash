--- conflicted
+++ resolved
@@ -1,11 +1,6 @@
 name: flash
-<<<<<<< HEAD
-description: ⚡️A highly customizable, powerful and easy-to-use alerting library for Flutter.
-version: 2.0.4
-=======
 description: A highly customizable, powerful and easy-to-use alerting library for Flutter. 
 version: 2.0.3+3
->>>>>>> 5a4c49dc
 homepage: https://github.com/sososdk/flash
 
 environment:
